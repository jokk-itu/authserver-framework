﻿namespace AuthServer.Core;
public static class ErrorCode
{
    /// <summary>
    /// The request is missing a required parameter.
    /// </summary>
    public const string InvalidRequest = "invalid_request";

    /// <summary>
    /// Client authentication failed.
    /// </summary>
    public const string InvalidClient = "invalid_client";

    /// <summary>
    /// The provided authorization grant or refresh token is 
    /// invalid, expired, revoked, does not match the redirection
    /// URI used in the authorization request, or was issued to another client.
    /// </summary>
    public const string InvalidGrant = "invalid_grant";

    /// <summary>
    /// The provided grant_id is unknown or invalid or unauthorized.
    /// </summary>
    public const string InvalidGrantId = "invalid_grant_id";

    /// <summary>
    /// The authenticated client is not authorized.
    /// </summary>
    public const string UnauthorizedClient = "unauthorized_client";

    /// <summary>
    /// The resource owner or authorization server denied the request.
    /// </summary>
    public const string AccessDenied = "access_denied";

    /// <summary>
    /// The authorization server does not support the given response type.
    /// </summary>
    public const string UnsupportedResponseType = "unsupported_response_type";

    /// <summary>
    /// The authorization grant type is not supported by the authorization server.
    /// </summary>
    public const string UnsupportedGrantType = "unsupported_grant_type";

    /// <summary>
    /// The requested scope is invalid, unknown, malformed, or
    /// exceeds the scope granted by the resource owner.
    /// </summary>
    public const string InvalidScope = "invalid_scope";

    /// <summary>
    /// Corresponds to a 500 status.
    /// </summary>
    public const string ServerError = "server_error";

    /// <summary>
    /// Corresponds to a 503 status.
    /// </summary>
    public const string TemporarilyUnavailable = "temporarily_unavailable";

    /// <summary>
    /// Possibly several properties are invalid when registering or configuring clients.
    /// </summary>
    public const string InvalidClientMetadata = "invalid_client_metadata";

    /// <summary>
    /// The End-User must perform an interaction
    /// </summary>
    public const string InteractionRequired = "interaction_required";

    /// <summary>
    /// The End-User must authenticate
    /// </summary>
    public const string LoginRequired = "login_required";

    /// <summary>
    /// The End-User must select an account
    /// </summary>
    public const string AccountSelectionRequired = "account_selection_required";

    /// <summary>
    /// The End-User must perform consent
    /// </summary>
    public const string ConsentRequired = "consent_required";

    /// <summary>
    /// The request_uri parameter returns an error or contains invalid data
    /// </summary>
    public const string InvalidRequestUri = "invalid_request_uri";

    /// <summary>
    /// The request contains an invalid request object
    /// </summary>
    public const string InvalidRequestObject = "invalid_request_object";

    /// <summary>
    /// The OP does not recognize the token type.
    /// Used in revocation and introspection.
    /// </summary>
    public const string UnsupportedTokenType = "unsupported_token_type";

    /// <summary>
    /// The request contains an invalid resource parameter.
    /// Used in authorize and token endpoints.
    /// </summary>
    public const string InvalidTarget = "invalid_target";

    /// <summary>
    /// The OP is unable to meet the requirements of the Relying Party for the authentication of the End-User.
    /// </summary>
    public const string UnmetAuthenticationRequirements = "unmet_authentication_requirements";

    /// <summary>
    /// The DPoP token does not contain a valid nonce.
    /// </summary>
    public const string UseDPoPNonce = "use_dpop_nonce";

    /// <summary>
<<<<<<< HEAD
    /// The device authorization request is still pending. Keep polling with the same interval.
    /// </summary>
    public const string AuthorizationPending = "authorization_pending";

    /// <summary>
    /// The device authorization request is still pending. Increase the polling interval by 5 seconds and keep polling.
    /// </summary>
    public const string SlowDown = "slow_down";

    /// <summary>
    /// The device code has expired.
    /// </summary>
    public const string ExpiredToken = "expired_token";
=======
    /// The token from the Authorization header is invalid.
    /// </summary>
    public const string InvalidToken = "invalid_token";

    /// <summary>
    /// The DPoP proof is invalid.
    /// </summary>
    public const string InvalidDPoPProof = "invalid_dpop_proof";

    /// <summary>
    /// The token has insufficient scope.
    /// </summary>
    public const string InsufficientScope = "insufficient_scope";
>>>>>>> 44b3d55d
}<|MERGE_RESOLUTION|>--- conflicted
+++ resolved
@@ -117,7 +117,6 @@
     public const string UseDPoPNonce = "use_dpop_nonce";
 
     /// <summary>
-<<<<<<< HEAD
     /// The device authorization request is still pending. Keep polling with the same interval.
     /// </summary>
     public const string AuthorizationPending = "authorization_pending";
@@ -131,7 +130,8 @@
     /// The device code has expired.
     /// </summary>
     public const string ExpiredToken = "expired_token";
-=======
+
+    /// <summary>
     /// The token from the Authorization header is invalid.
     /// </summary>
     public const string InvalidToken = "invalid_token";
@@ -145,5 +145,4 @@
     /// The token has insufficient scope.
     /// </summary>
     public const string InsufficientScope = "insufficient_scope";
->>>>>>> 44b3d55d
 }